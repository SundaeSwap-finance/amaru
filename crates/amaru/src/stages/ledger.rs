use amaru_kernel::{
    block::{BlockValidationResult, ValidateBlockEvent},
    protocol_parameters::GlobalParameters,
    EraHistory, Hasher, MintedBlock, Point, RawBlock,
};
use amaru_ledger::{
    context::{self, DefaultValidationContext},
    rules::{
        self,
        block::{BlockValidation, InvalidBlockDetails},
        parse_block,
    },
    state::{self, BackwardError, VolatileState},
    store::{HistoricalStores, Store, StoreError},
};
use anyhow::Context;
use gasket::framework::{AsWorkError, WorkSchedule, WorkerError};
use tracing::{error, instrument, Level, Span};
use tracing_opentelemetry::OpenTelemetrySpanExt;

pub type UpstreamPort = gasket::messaging::InputPort<ValidateBlockEvent>;
pub type DownstreamPort = gasket::messaging::OutputPort<BlockValidationResult>;

pub struct ValidateBlockStage<S, HS>
where
    S: Store + Send,
    HS: HistoricalStores + Send,
{
    pub upstream: UpstreamPort,
    pub downstream: DownstreamPort,
    pub state: state::State<S, HS>,
}

impl<S: Store + Send, HS: HistoricalStores + Send> gasket::framework::Stage
    for ValidateBlockStage<S, HS>
{
    type Unit = ValidateBlockEvent;
    type Worker = Worker;

    fn name(&self) -> &str {
        "ledger"
    }

    fn metrics(&self) -> gasket::metrics::Registry {
        gasket::metrics::Registry::default()
    }
}

impl<S: Store + Send, HS: HistoricalStores + Send> ValidateBlockStage<S, HS> {
    pub fn new(
        store: S,
        snapshots: HS,
        era_history: EraHistory,
        global_parameters: GlobalParameters,
    ) -> Result<(Self, Point), StoreError> {
        let state = state::State::new(store, snapshots, era_history, global_parameters)?;

        let tip = state.tip().into_owned();

        Ok((
            Self {
                upstream: Default::default(),
                downstream: Default::default(),
                state,
            },
            tip,
        ))
    }

    fn create_validation_context(
        &self,
        block: &MintedBlock<'_>,
    ) -> anyhow::Result<DefaultValidationContext> {
        let mut ctx = context::DefaultPreparationContext::new();

        rules::prepare_block(&mut ctx, block);

        // TODO: Eventually move into a separate function, or integrate within the ledger instead
        // of the current .resolve_inputs; once the latter is no longer needed for the state
        // construction.
        let inputs = self
            .state
            .resolve_inputs(&Default::default(), ctx.utxo.into_iter())
            .context("Failed to resolve inputs")?
            .into_iter()
            // NOTE:
            // It isn't okay to just fail early here because we may be missing UTxO even on valid
            // transactions! Indeed, since we only have access to the _current_ volatile DB and the
            // immutable DB. That means, we can't be aware of UTxO created and used within the block.
            //
            // Those will however be produced during the validation, and be tracked by the
            // validation context.
            //
            // Hence, we *must* defer errors here until the moment we do expect the UTxO to be
            // present.
            .filter_map(|(input, opt_output)| opt_output.map(|output| (input, output)))
            .collect();

        Ok(context::DefaultValidationContext::new(inputs))
    }

    #[instrument(
        level = Level::TRACE,
        skip_all,
        name = "ledger.roll_forward"
    )]
    pub fn roll_forward(
        &mut self,
        point: Point,
        raw_block: RawBlock,
    ) -> anyhow::Result<Option<InvalidBlockDetails>> {
        let block = parse_block(&raw_block[..]).context("Failed to parse block")?;
        let mut context = self.create_validation_context(&block)?;
        let protocol_version = block.header.header_body.protocol_version;
        match rules::validate_block(&mut context, self.state.protocol_parameters(), &block) {
            BlockValidation::Err(err) => return Err(err),
<<<<<<< HEAD
            BlockValidation::Invalid(err) => {
                error!("Block invalid: {}", err);
                return Ok(Some(err));
            }
=======
            BlockValidation::Invalid(err) => Ok(Some(err)),
>>>>>>> 5b67cec1
            BlockValidation::Valid(()) => {
                let state: VolatileState = context.into();
                let issuer = Hasher::<224>::hash(&block.header.header_body.issuer_vkey[..]);
                self.state
                    .forward(protocol_version, state.anchor(&point, issuer))?;
                Ok(None)
            }
        }
    }

    #[instrument(
        level = Level::TRACE,
        skip_all,
        name = "ledger.roll_backward",
    )]
    pub async fn rollback_to(&mut self, point: Point, span: Span) -> BlockValidationResult {
        match self.state.backward(&point) {
            Ok(_) => BlockValidationResult::RolledBackTo {
                rollback_point: point,
                span,
            },
            Err(BackwardError::UnknownRollbackPoint(_)) => {
                BlockValidationResult::BlockValidationFailed { point, span }
            }
        }
    }
}

pub struct Worker {}

#[async_trait::async_trait(?Send)]
impl<S: Store + Send, HS: HistoricalStores + Send>
    gasket::framework::Worker<ValidateBlockStage<S, HS>> for Worker
{
    async fn bootstrap(_stage: &ValidateBlockStage<S, HS>) -> Result<Self, WorkerError> {
        Ok(Self {})
    }

    async fn schedule(
        &mut self,
        stage: &mut ValidateBlockStage<S, HS>,
    ) -> Result<WorkSchedule<ValidateBlockEvent>, WorkerError> {
        let unit = stage.upstream.recv().await.or_panic()?;
        Ok(WorkSchedule::Unit(unit.payload))
    }

    #[instrument(
        level = Level::TRACE,
        skip_all,
        name = "stage.ledger"
    )]
    async fn execute(
        &mut self,
        unit: &ValidateBlockEvent,
        stage: &mut ValidateBlockStage<S, HS>,
    ) -> Result<(), WorkerError> {
        let result = match unit {
            ValidateBlockEvent::Validated { point, block, span } => {
                let point = point.clone();
                let block = block.to_vec();
                let span = restore_span(span);

                match stage.roll_forward(point.clone(), block.clone()) {
                    Ok(None) => BlockValidationResult::BlockValidated { point, block, span },
                    Ok(Some(_)) => BlockValidationResult::BlockValidationFailed { point, span },
                    Err(err) => {
                        error!(?err, "Failed to validate block");
                        BlockValidationResult::BlockValidationFailed { point, span }
                    }
                }
            }
            ValidateBlockEvent::Rollback {
                rollback_point,
                span,
            } => {
                stage
                    .rollback_to(rollback_point.clone(), restore_span(span))
                    .await
            }
        };

        Ok(stage.downstream.send(result.into()).await.or_panic()?)
    }
}

fn restore_span(parent_span: &Span) -> Span {
    let span = Span::current();
    span.set_parent(parent_span.context());
    span
}<|MERGE_RESOLUTION|>--- conflicted
+++ resolved
@@ -114,14 +114,10 @@
         let protocol_version = block.header.header_body.protocol_version;
         match rules::validate_block(&mut context, self.state.protocol_parameters(), &block) {
             BlockValidation::Err(err) => return Err(err),
-<<<<<<< HEAD
             BlockValidation::Invalid(err) => {
                 error!("Block invalid: {}", err);
                 return Ok(Some(err));
             }
-=======
-            BlockValidation::Invalid(err) => Ok(Some(err)),
->>>>>>> 5b67cec1
             BlockValidation::Valid(()) => {
                 let state: VolatileState = context.into();
                 let issuer = Hasher::<224>::hash(&block.header.header_body.issuer_vkey[..]);
