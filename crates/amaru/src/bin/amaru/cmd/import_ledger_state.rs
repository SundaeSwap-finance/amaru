--- conflicted
+++ resolved
@@ -143,15 +143,9 @@
     let db = RocksDB::empty(ledger_dir, era_history)?;
     let bytes = fs::read(snapshot)?;
 
-<<<<<<< HEAD
-    let epoch = decode_new_epoch_state(&db, &bytes, &point, era_history)?;
+    let epoch = decode_new_epoch_state(&db, &bytes, &point, network, era_history)?;
     let transaction = db.create_transaction();
     transaction.save(
-=======
-    let epoch = decode_new_epoch_state(&db, &bytes, &point, network, era_history)?;
-
-    db.save(
->>>>>>> 911ecea3
         &point,
         None,
         Default::default(),
@@ -524,14 +518,9 @@
     point: &Point,
     era_history: &EraHistory,
     proposals: Vec<ProposalState>,
-<<<<<<< HEAD
-) -> Result<(), impl std::error::Error> {
+) -> Result<(), Box<dyn std::error::Error>> {
     let transaction = db.create_transaction();
     transaction.with_proposals(|iterator| {
-=======
-) -> Result<(), Box<dyn std::error::Error>> {
-    db.with_proposals(|iterator| {
->>>>>>> 911ecea3
         for (_, mut handle) in iterator {
             *handle.borrow_mut() = None;
         }
@@ -574,12 +563,9 @@
         iter::empty(),
         BTreeSet::new(),
     )?;
-<<<<<<< HEAD
-    transaction.commit()
-=======
+    transaction.commit()?;
 
     Ok(())
->>>>>>> 911ecea3
 }
 
 fn import_stake_pools(
