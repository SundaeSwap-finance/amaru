// Copyright 2024 PRAGMA
//
// Licensed under the Apache License, Version 2.0 (the "License");
// you may not use this file except in compliance with the License.
// You may obtain a copy of the License at
//
//     http://www.apache.org/licenses/LICENSE-2.0
//
// Unless required by applicable law or agreed to in writing, software
// distributed under the License is distributed on an "AS IS" BASIS,
// WITHOUT WARRANTIES OR CONDITIONS OF ANY KIND, either express or implied.
// See the License for the specific language governing permissions and
// limitations under the License.

use ::rocksdb::{self, checkpoint, OptimisticTransactionDB, Options, SliceTransform};
use amaru_kernel::{
<<<<<<< HEAD
    Epoch, EraHistory, Lovelace, Point, PoolId, StakeCredential, TransactionInput,
    TransactionOutput,
=======
    network::NetworkName, stake_credential_hash, stake_credential_type, Epoch, EraHistory,
    Lovelace, Point, PoolId, StakeCredential, TransactionInput, TransactionOutput,
>>>>>>> 911ecea3
};
use amaru_ledger::{
    store::{
        columns as scolumns, Columns, HistoricalStores, OpenErrorKind, Progress, ReadOnlyStore,
        Snapshot, Store, StoreError, TipErrorKind, TransactionalContext,
    },
    summary::rewards::{Pots, RewardsSummary},
};
use columns::*;
use common::{as_value, PREFIX_LEN};
use iter_borrow::{self, borrowable_proxy::BorrowableProxy, IterBorrow};
use pallas_codec::minicbor::{self as cbor};
use rocksdb::Transaction;
use std::{
    collections::BTreeSet,
    fmt, fs,
    path::{Path, PathBuf},
    sync::{
        atomic::{AtomicBool, Ordering},
        Arc,
    },
};
use tracing::{info, instrument, trace, warn, Level};

pub mod columns;
pub mod common;
pub mod consensus;

const EVENT_TARGET: &str = "amaru::ledger::store";

/// Special key where we store the tip of the database (most recently applied delta)
const KEY_TIP: &str = "tip";

/// Special key where we store the progress of the database
const KEY_PROGRESS: &str = "progress";

/// Name of the directory containing the live ledger stable database.
const DIR_LIVE_DB: &str = "live";

/// An opaque handle for a store implementation of top of RocksDB. The database has the
/// following structure:
///
/// * ========================*=============================================== *
/// * key                     * value                                          *
/// * ========================*=============================================== *
/// * 'tip'                   * Point                                          *
/// * 'progress'              * Progress                                       *
/// * 'pots'                  * (Lovelace, Lovelace, Lovelace)                 *
/// * 'utxo:'TransactionInput * TransactionOutput                              *
/// * 'pool:'PoolId           * (PoolParams, Vec<(Option<PoolParams>, Epoch)>) *
/// * 'acct:'StakeCredential  * (Option<PoolId>, Lovelace, Lovelace)           *
/// * 'slot':slot             * PoolId                                         *
/// * ========================*=============================================== *
///
/// CBOR is used to serialize objects (as keys or values) into their binary equivalent.
pub struct RocksDB {
    /// The working directory where we store the various key/value stores.
    dir: PathBuf,

    /// Whether to allow saving data incrementally (i.e. calling multiple times 'save' with the
    /// same point). This is only sound when importing static data, but not when running live.
    incremental_save: bool,

    /// An instance of RocksDB.
    db: OptimisticTransactionDB,

    /// The `EraHistory` of the network this database is tied to
    era_history: EraHistory,

    ongoing_transaction: Arc<AtomicBool>,
}

impl RocksDB {
    pub fn snapshots(dir: &Path) -> Result<Vec<Epoch>, StoreError> {
        let mut snapshots: Vec<Epoch> = Vec::new();
        for entry in fs::read_dir(dir)
            .map_err(|err| StoreError::Open(OpenErrorKind::IO(err)))?
            .by_ref()
        {
            let entry = entry.map_err(|err| StoreError::Open(OpenErrorKind::IO(err)))?;

            if let Ok(epoch) = entry
                .file_name()
                .to_str()
                .unwrap_or_default()
                .parse::<Epoch>()
            {
                snapshots.push(epoch);
            } else if entry.file_name() != DIR_LIVE_DB {
                warn!(
                    target: EVENT_TARGET,
                    filename = entry.file_name().to_str().unwrap_or_default(),
                    "new.unexpected_file"
                );
            }
        }

        snapshots.sort();
        Ok(snapshots)
    }

    pub fn new(dir: &Path, era_history: &EraHistory) -> Result<RocksDB, StoreError> {
        let snapshots = RocksDB::snapshots(dir)?;

        info!(target: EVENT_TARGET, snapshots = ?snapshots, "new.known_snapshots");

        if snapshots.is_empty() {
            return Err(StoreError::Open(OpenErrorKind::NoStableSnapshot));
        }

        let mut opts = Options::default();
        opts.create_if_missing(true);
        opts.set_prefix_extractor(SliceTransform::create_fixed_prefix(PREFIX_LEN));

        Ok(RocksDB {
            dir: dir.to_path_buf(),
            incremental_save: false,
            db: OptimisticTransactionDB::open(&opts, dir.join("live"))
                .map_err(|err| StoreError::Internal(err.into()))?,
            era_history: era_history.clone(), // TODO: remove clone?
            ongoing_transaction: AtomicBool::new(false).into(),
        })
    }

    pub fn empty(dir: &Path, era_history: &EraHistory) -> Result<RocksDB, StoreError> {
        let mut opts = Options::default();
        opts.create_if_missing(true);
        opts.set_prefix_extractor(SliceTransform::create_fixed_prefix(PREFIX_LEN));
        Ok(RocksDB {
            dir: dir.to_path_buf(),
            incremental_save: true,
            db: OptimisticTransactionDB::open(&opts, dir.join("live"))
                .map_err(|err| StoreError::Internal(err.into()))?,
            era_history: era_history.clone(),
            ongoing_transaction: AtomicBool::new(false).into(),
        })
    }

<<<<<<< HEAD
    fn transaction_committed(&self) {
        self.ongoing_transaction.store(false, Ordering::SeqCst);
=======
    pub fn for_epoch_with(dir: &Path, epoch: Epoch) -> Result<Self, StoreError> {
        let mut opts = Options::default();
        let era_history: &EraHistory = NetworkName::Preprod.into();
        opts.set_prefix_extractor(SliceTransform::create_fixed_prefix(PREFIX_LEN));

        Ok(RocksDB {
            snapshots: vec![epoch],
            incremental_save: false,
            dir: dir.to_path_buf(),
            db: OptimisticTransactionDB::open(&opts, dir.join(PathBuf::from(format!("{epoch:?}"))))
                .map_err(|err| StoreError::Internal(err.into()))?,
            era_history: era_history.clone(),
        })
    }

    pub fn unsafe_transaction(&self) -> rocksdb::Transaction<'_, OptimisticTransactionDB> {
        self.db.transaction()
    }

    fn get<T: for<'d> cbor::decode::Decode<'d, ()>>(
        &self,
        key: &str,
    ) -> Result<Option<T>, StoreError> {
        self.db
            .get(key)
            .map_err(|err| StoreError::Internal(err.into()))?
            .map(|bytes| cbor::decode(&bytes))
            .transpose()
            .map_err(StoreError::Undecodable)
    }

    #[instrument(
        level = Level::TRACE,
        target = EVENT_TARGET,
        name = "snapshot.applying_rewards",
        skip_all,
    )]
    fn apply_rewards(&self, rewards_summary: &mut RewardsSummary) -> Result<(), StoreError> {
        self.with_accounts(|iterator| {
            for (account, mut row) in iterator {
                if let Some(rewards) = rewards_summary.extract_rewards(&account) {
                    if rewards > 0 {
                        if let Some(account) = row.borrow_mut() {
                            account.rewards += rewards;
                        }
                    }
                }
            }
        })
    }

    #[instrument(
        level = Level::TRACE,
        target = EVENT_TARGET,
        name= "snapshot.adjusting_pots",
        skip_all,
    )]
    fn adjust_pots(
        &self,
        delta_treasury: u64,
        delta_reserves: u64,
        unclaimed_rewards: u64,
    ) -> Result<(), StoreError> {
        self.with_pots(|mut row| {
            let pots = row.borrow_mut();
            pots.treasury += delta_treasury + unclaimed_rewards;
            pots.reserves -= delta_reserves;
        })
    }

    #[instrument(
        level = Level::TRACE,
        target = EVENT_TARGET,
        name = "reset.fees",
        skip_all,
    )]
    fn reset_fees(&self) -> Result<(), StoreError> {
        self.with_pots(|mut row| {
            row.borrow_mut().fees = 0;
        })
    }

    #[instrument(
        level = Level::TRACE,
        target = EVENT_TARGET,
        name = "reset.blocks_count",
        skip_all,
    )]
    fn reset_blocks_count(&self) -> Result<(), StoreError> {
        // TODO: If necessary, come up with a more efficient way of dropping a "table".
        // RocksDB does support batch-removing of key ranges, but somehow, not in a
        // transactional way. So it isn't as trivial to implement as it may seem.
        self.with_block_issuers(|iterator| {
            for (_, mut row) in iterator {
                *row.borrow_mut() = None;
            }
        })
>>>>>>> 911ecea3
    }
}

#[allow(clippy::panic)]
#[allow(clippy::unwrap_used)]
fn iter<'a, K: Clone + for<'d> cbor::Decode<'d, ()>, V: Clone + for<'d> cbor::Decode<'d, ()>>(
    db: &OptimisticTransactionDB,
    prefix: [u8; PREFIX_LEN],
) -> Result<impl Iterator<Item = (K, V)> + use<'_, K, V>, StoreError> {
    Ok(db.prefix_iterator(prefix).map(|e| {
        let (key, value) = e.unwrap();
        let decoded_key = cbor::decode(&key[PREFIX_LEN..])
            .unwrap_or_else(|e| panic!("unable to decode key ({}): {e:?}", hex::encode(&key)));
        let decoded_value = cbor::decode(&value).unwrap_or_else(|e| {
            panic!(
                "unable to decode value ({}) for key ({}): {e:?}",
                hex::encode(&key),
                hex::encode(&value)
            )
        });
        (decoded_key, decoded_value)
    }))
}

macro_rules! impl_ReadOnlyStore {
    (for $($s:ty),+) => {
        $(impl ReadOnlyStore for $s {
            fn pool(&self, pool: &PoolId) -> Result<Option<scolumns::pools::Row>, StoreError> {
                pools::get(&self.db, pool)
            }

            fn utxo(&self, input: &TransactionInput) -> Result<Option<TransactionOutput>, StoreError> {
                utxo::get(&self.db, input)
            }

            fn iter_utxos(
                &self,
            ) -> Result<impl Iterator<Item = (scolumns::utxo::Key, scolumns::utxo::Value)>, StoreError>
            {
                iter::<scolumns::utxo::Key, scolumns::utxo::Value>(&self.db, utxo::PREFIX)
            }

            fn pots(&self) -> Result<Pots, StoreError> {
                pots::get(&self.db.transaction()).map(|row| Pots::from(&row))
            }

            fn iter_accounts(
                &self,
            ) -> Result<impl Iterator<Item = (scolumns::accounts::Key, scolumns::accounts::Row)>, StoreError>
            {
                iter::<scolumns::accounts::Key, scolumns::accounts::Row>(&self.db, accounts::PREFIX)
            }

            fn iter_block_issuers(
                &self,
            ) -> Result<impl Iterator<Item = (scolumns::slots::Key, scolumns::slots::Value)>, StoreError>
            {
                iter::<scolumns::slots::Key, scolumns::slots::Value>(&self.db, slots::PREFIX)
            }

            fn iter_pools(
                &self,
            ) -> Result<impl Iterator<Item = (scolumns::pools::Key, scolumns::pools::Row)>, StoreError>
            {
                iter::<scolumns::pools::Key, scolumns::pools::Row>(&self.db, pools::PREFIX)
            }

            fn iter_dreps(
                &self,
            ) -> Result<impl Iterator<Item = (scolumns::dreps::Key, scolumns::dreps::Row)>, StoreError>
            {
                iter::<scolumns::dreps::Key, scolumns::dreps::Row>(&self.db, dreps::PREFIX)
            }

            fn iter_proposals(
                &self,
            ) -> Result<
                impl Iterator<Item = (scolumns::proposals::Key, scolumns::proposals::Row)>,
                StoreError,
            > {
                iter::<scolumns::proposals::Key, scolumns::proposals::Row>(&self.db, proposals::PREFIX)
            }
        })*
    }
}

// For now RocksDB and RocksDBSnapshot share their implementation of ReadOnlyStore
impl_ReadOnlyStore!(for RocksDB, RocksDBSnapshot);

/// An generic column iterator, provided that rows from the column are (de)serialisable.
#[allow(clippy::panic)]
fn with_prefix_iterator<
    K: Clone + fmt::Debug + for<'d> cbor::Decode<'d, ()> + cbor::Encode<()>,
    V: Clone + fmt::Debug + for<'d> cbor::Decode<'d, ()> + cbor::Encode<()>,
    DB,
>(
    db: &rocksdb::Transaction<'_, DB>,
    prefix: [u8; PREFIX_LEN],
    mut with: impl FnMut(IterBorrow<'_, '_, K, Option<V>>),
) -> Result<(), StoreError> {
    let mut iterator =
        iter_borrow::new::<PREFIX_LEN, _, _>(db.prefix_iterator(prefix).map(|item| {
            // FIXME: clarify what kind of errors can come from the database at this point.
            // We are merely iterating over a collection.
            item.unwrap_or_else(|e| panic!("unexpected database error: {e:?}"))
        }));

    with(iterator.as_iter_borrow());

    for (k, v) in iterator.into_iter_updates() {
        match v {
            Some(v) => db.put(k, as_value(v)),
            None => db.delete(k),
        }
        .map_err(|err| StoreError::Internal(err.into()))?;
    }
    Ok(())
}

struct RocksDBTransactionalContext<'a> {
    db: &'a RocksDB,
    transaction: Transaction<'a, OptimisticTransactionDB>,
}

impl TransactionalContext<'_> for RocksDBTransactionalContext<'_> {
    fn commit(self) -> Result<(), StoreError> {
        let res = self
            .transaction
            .commit()
            .map_err(|err| StoreError::Internal(err.into()));
        self.db.transaction_committed();
        res
    }

<<<<<<< HEAD
    #[instrument(
        level = Level::TRACE,
        skip_all,
    )]
    fn update_progress(&self, progress: Progress) -> Result<Option<Progress>, StoreError> {
        let previous_progress = self
            .transaction
            .get(KEY_PROGRESS)
            .map_err(|err| StoreError::Internal(err.into()))?
            .map(|bytes| cbor::decode(&bytes))
            .transpose()
            .map_err(|err| StoreError::Internal(err.into()));
        let mut buffer = Vec::new();
        cbor::encode(progress, &mut buffer).map_err(|err| StoreError::Internal(err.into()))?;
        self.transaction
            .put(KEY_PROGRESS, buffer)
            .map_err(|err| StoreError::Internal(err.into()))?;
        previous_progress
    }

    #[instrument(
        level = Level::TRACE,
        skip_all,
    )]
    fn reset_fees(&self) -> Result<(), StoreError> {
        self.with_pots(|mut row| {
            row.borrow_mut().fees = 0;
        })
    }

    #[instrument(
        level = Level::TRACE,
        name = "reset.blocks_count",
        skip_all,
    )]
    fn reset_blocks_count(&self) -> Result<(), StoreError> {
        // TODO: If necessary, come up with a more efficient way of dropping a "table".
        // RocksDB does support batch-removing of key ranges, but somehow, not in a
        // transactional way. So it isn't as trivial to implement as it may seem.
        self.with_block_issuers(|iterator| {
            for (_, mut row) in iterator {
                *row.borrow_mut() = None;
            }
        })
    }

    #[instrument(
        level = Level::TRACE,
        name = "snapshot.applying_rewards",
        skip_all,
    )]
    fn apply_rewards(&self, rewards_summary: &mut RewardsSummary) -> Result<(), StoreError> {
        self.with_accounts(|iterator| {
            for (account, mut row) in iterator {
                if let Some(rewards) = rewards_summary.extract_rewards(&account) {
                    if rewards > 0 {
                        if let Some(account) = row.borrow_mut() {
                            account.rewards += rewards;
                        }
                    }
                }
            }
        })
    }

    #[instrument(
        level = Level::TRACE,
        name= "snapshot.adjusting_pots",
        skip_all,
    )]
    fn adjust_pots(
        &self,
        delta_treasury: u64,
        delta_reserves: u64,
        unclaimed_rewards: u64,
    ) -> Result<(), StoreError> {
        self.with_pots(|mut row| {
            let pots = row.borrow_mut();
            pots.treasury += delta_treasury + unclaimed_rewards;
            pots.reserves -= delta_reserves;
        })
=======
    fn tip(&self) -> Result<Point, StoreError> {
        self.get(KEY_TIP)?
            .ok_or(StoreError::Tip(TipErrorKind::Missing))
>>>>>>> 911ecea3
    }

    fn save(
        &self,
        point: &Point,
        issuer: Option<&scolumns::pools::Key>,
        add: Columns<
            impl Iterator<Item = (scolumns::utxo::Key, scolumns::utxo::Value)>,
            impl Iterator<Item = scolumns::pools::Value>,
            impl Iterator<Item = (scolumns::accounts::Key, scolumns::accounts::Value)>,
            impl Iterator<Item = (scolumns::dreps::Key, scolumns::dreps::Value)>,
            impl Iterator<Item = (scolumns::cc_members::Key, scolumns::cc_members::Value)>,
            impl Iterator<Item = (scolumns::proposals::Key, scolumns::proposals::Value)>,
        >,
        remove: Columns<
            impl Iterator<Item = scolumns::utxo::Key>,
            impl Iterator<Item = (scolumns::pools::Key, Epoch)>,
            impl Iterator<Item = scolumns::accounts::Key>,
            impl Iterator<Item = scolumns::dreps::Key>,
            impl Iterator<Item = scolumns::cc_members::Key>,
            impl Iterator<Item = scolumns::proposals::Key>,
        >,
        withdrawals: impl Iterator<Item = scolumns::accounts::Key>,
        voting_dreps: BTreeSet<StakeCredential>,
    ) -> Result<(), StoreError> {
        match (point, self.db.tip().ok()) {
            (Point::Specific(new, _), Some(Point::Specific(current, _)))
                if *new <= current && !self.db.incremental_save =>
            {
                trace!(target: EVENT_TARGET, ?point, "save.point_already_known");
            }
            _ => {
                self.transaction
                    .put(KEY_TIP, as_value(point))
                    .map_err(|err| StoreError::Internal(err.into()))?;

                if let Some(issuer) = issuer {
                    slots::put(
                        &self.transaction,
                        &point.slot_or_default(),
                        scolumns::slots::Row::new(*issuer),
                    )?;
                }

<<<<<<< HEAD
                utxo::add(&self.transaction, add.utxo)?;
                pools::add(&self.transaction, add.pools)?;
                accounts::add(&self.transaction, add.accounts)?;
                cc_members::add(&self.transaction, add.cc_members)?;

                accounts::reset_many(&self.transaction, withdrawals)?;

                dreps::add(&self.transaction, add.dreps)?;
                dreps::tick(&self.transaction, voting_dreps, {
=======
                utxo::add(&batch, add.utxo)?;
                pools::add(&batch, add.pools)?;
                dreps::add(&batch, add.dreps)?;
                accounts::add(&batch, add.accounts)?;
                cc_members::add(&batch, add.cc_members)?;
                proposals::add(&batch, add.proposals)?;

                accounts::reset_many(&batch, withdrawals)?;
                dreps::tick(&batch, voting_dreps, {
>>>>>>> 911ecea3
                    let slot = point.slot_or_default();
                    self.db
                        .era_history
                        .slot_to_epoch(slot)
                        .map_err(|err| StoreError::Internal(err.into()))?
                })?;
<<<<<<< HEAD
                proposals::add(&self.transaction, add.proposals)?;
=======
>>>>>>> 911ecea3

                utxo::remove(&self.transaction, remove.utxo)?;
                pools::remove(&self.transaction, remove.pools)?;
                accounts::remove(&self.transaction, remove.accounts)?;
                dreps::remove(&self.transaction, remove.dreps)?;
                proposals::remove(&self.transaction, remove.proposals)?;
            }
        }
        Ok(())
    }

    fn refund(
        &self,
        mut refunds: impl Iterator<Item = (StakeCredential, Lovelace)>,
    ) -> Result<(), StoreError> {
        let leftovers = refunds.try_fold::<_, _, Result<_, StoreError>>(
            0,
            |leftovers, (account, deposit)| {
<<<<<<< HEAD
                Ok(leftovers
                    + accounts::set(&self.transaction, account, |balance| balance + deposit)?)
=======
                info!(
                    target: EVENT_TARGET,
                    type = %stake_credential_type(&account),
                    account = %stake_credential_hash(&account),
                    %deposit,
                    "refund"
                );
                Ok(leftovers + accounts::set(&batch, account, |balance| balance + deposit)?)
>>>>>>> 911ecea3
            },
        )?;

        if leftovers > 0 {
<<<<<<< HEAD
            let mut pots = pots::get(&self.transaction)?;
=======
            info!(target: EVENT_TARGET, ?leftovers, "refund");
            let mut pots = pots::get(&batch)?;
>>>>>>> 911ecea3
            pots.treasury += leftovers;
            pots::put(&self.transaction, pots)?;
        }

        Ok(())
    }

<<<<<<< HEAD
    fn set_pots(
        &self,
        treasury: amaru_kernel::Lovelace,
        reserves: amaru_kernel::Lovelace,
        fees: amaru_kernel::Lovelace,
=======
    #[instrument(
        level = Level::INFO,
        target = EVENT_TARGET,
        name = "snapshot",
        skip_all,
        fields(epoch = epoch)
    )]
    fn next_snapshot(
        &'_ mut self,
        epoch: Epoch,
        rewards_summary: Option<RewardsSummary>,
>>>>>>> 911ecea3
    ) -> Result<(), StoreError> {
        pots::put(
            &self.transaction,
            amaru_ledger::store::columns::pots::Row::new(treasury, reserves, fees),
        )
    }

    fn with_pots<'db>(
        &self,
        mut with: impl FnMut(Box<dyn std::borrow::BorrowMut<scolumns::pots::Row> + '_>),
    ) -> Result<(), StoreError> {
        let mut err = None;
        let proxy = Box::new(BorrowableProxy::new(
            pots::get(&self.transaction)?,
            |pots| {
                let put = pots::put(&self.transaction, pots);
                if let Err(e) = put {
                    err = Some(e);
                }
            },
        ));

        with(proxy);

        match err {
            Some(e) => Err(e),
            None => Ok(()),
        }
    }

    fn with_utxo(&self, with: impl FnMut(scolumns::utxo::Iter<'_, '_>)) -> Result<(), StoreError> {
        with_prefix_iterator(&self.transaction, utxo::PREFIX, with)
    }

    fn with_pools(
        &self,
        with: impl FnMut(scolumns::pools::Iter<'_, '_>),
    ) -> Result<(), StoreError> {
        with_prefix_iterator(&self.transaction, pools::PREFIX, with)
    }

    fn with_accounts(
        &self,
        with: impl FnMut(scolumns::accounts::Iter<'_, '_>),
    ) -> Result<(), StoreError> {
        with_prefix_iterator(&self.transaction, accounts::PREFIX, with)
    }

    fn with_block_issuers(
        &self,
        with: impl FnMut(scolumns::slots::Iter<'_, '_>),
    ) -> Result<(), StoreError> {
        with_prefix_iterator(&self.transaction, slots::PREFIX, with)
    }

    fn with_dreps(
        &self,
        with: impl FnMut(scolumns::dreps::Iter<'_, '_>),
    ) -> Result<(), StoreError> {
        with_prefix_iterator(&self.transaction, dreps::PREFIX, with)
    }

    fn with_proposals(
        &self,
        with: impl FnMut(scolumns::proposals::Iter<'_, '_>),
    ) -> Result<(), StoreError> {
        with_prefix_iterator(&self.transaction, proposals::PREFIX, with)
    }
}

impl Store for RocksDB {
    fn snapshots(&self) -> Result<Vec<Epoch>, StoreError> {
        RocksDB::snapshots(&self.dir)
    }

    #[instrument(level = Level::INFO, name = "snapshot", skip_all, fields(epoch = epoch))]
    fn next_snapshot(&'_ self, epoch: Epoch) -> Result<(), StoreError> {
        let path = self.dir.join(epoch.to_string());
        if path.exists() {
            // RocksDB error can't be created externally, so panic instead
            // It might be better to come up with a global error type
            fs::remove_dir_all(&path).map_err(|_| {
                StoreError::Internal("Unable to remove existing snapshot directory".into())
            })?;
        }
        checkpoint::Checkpoint::new(&self.db)
            .map_err(|err| StoreError::Internal(err.into()))?
            .create_checkpoint(path)
            .map_err(|err| StoreError::Internal(err.into()))?;

        Ok(())
    }

    #[allow(clippy::panic)]
    fn create_transaction(&self) -> impl TransactionalContext<'_> {
        if self.ongoing_transaction.load(Ordering::SeqCst) {
            // Thats a bug in the code, we should never have two transactions at the same time
            panic!("RocksDB already has an ongoing transaction");
        }
        let transaction = self.db.transaction();
        self.ongoing_transaction.store(true, Ordering::SeqCst);
        RocksDBTransactionalContext {
            transaction,
            db: self,
        }
    }

    fn tip(&self) -> Result<Point, StoreError> {
        self.db
            .get(KEY_TIP)
            .map_err(|err| StoreError::Internal(err.into()))?
            .map(|bytes| cbor::decode(&bytes))
            .transpose()
            .map_err(|err| StoreError::Tip(TipErrorKind::Undecodable(err)))?
            .ok_or(StoreError::Tip(TipErrorKind::Missing))
    }
}

pub struct RocksDBHistoricalStores {
    dir: PathBuf,
}

impl RocksDBHistoricalStores {
    pub fn for_epoch_with(base_dir: &Path, epoch: Epoch) -> Result<RocksDBSnapshot, StoreError> {
        let mut opts = Options::default();
        opts.set_prefix_extractor(SliceTransform::create_fixed_prefix(PREFIX_LEN));

        Ok(RocksDBSnapshot {
            epoch,
            db: OptimisticTransactionDB::open(
                &opts,
                base_dir.join(PathBuf::from(format!("{epoch:?}"))),
            )
            .map_err(|err| StoreError::Internal(err.into()))?,
        })
    }

    pub fn new(dir: &Path) -> Self {
        RocksDBHistoricalStores {
            dir: dir.to_path_buf(),
        }
    }
}

pub struct RocksDBSnapshot {
    epoch: Epoch,
    db: OptimisticTransactionDB,
}

impl Snapshot for RocksDBSnapshot {
    #[allow(clippy::panic)]
    fn epoch(&'_ self) -> Epoch {
        self.epoch
    }
}

impl HistoricalStores for RocksDBHistoricalStores {
    fn for_epoch(&self, epoch: Epoch) -> Result<impl Snapshot, StoreError> {
        RocksDBHistoricalStores::for_epoch_with(&self.dir, epoch)
    }
}<|MERGE_RESOLUTION|>--- conflicted
+++ resolved
@@ -14,13 +14,8 @@
 
 use ::rocksdb::{self, checkpoint, OptimisticTransactionDB, Options, SliceTransform};
 use amaru_kernel::{
-<<<<<<< HEAD
-    Epoch, EraHistory, Lovelace, Point, PoolId, StakeCredential, TransactionInput,
-    TransactionOutput,
-=======
-    network::NetworkName, stake_credential_hash, stake_credential_type, Epoch, EraHistory,
-    Lovelace, Point, PoolId, StakeCredential, TransactionInput, TransactionOutput,
->>>>>>> 911ecea3
+    stake_credential_hash, stake_credential_type, Epoch, EraHistory, Lovelace, Point, PoolId,
+    StakeCredential, TransactionInput, TransactionOutput,
 };
 use amaru_ledger::{
     store::{
@@ -159,27 +154,8 @@
         })
     }
 
-<<<<<<< HEAD
     fn transaction_committed(&self) {
         self.ongoing_transaction.store(false, Ordering::SeqCst);
-=======
-    pub fn for_epoch_with(dir: &Path, epoch: Epoch) -> Result<Self, StoreError> {
-        let mut opts = Options::default();
-        let era_history: &EraHistory = NetworkName::Preprod.into();
-        opts.set_prefix_extractor(SliceTransform::create_fixed_prefix(PREFIX_LEN));
-
-        Ok(RocksDB {
-            snapshots: vec![epoch],
-            incremental_save: false,
-            dir: dir.to_path_buf(),
-            db: OptimisticTransactionDB::open(&opts, dir.join(PathBuf::from(format!("{epoch:?}"))))
-                .map_err(|err| StoreError::Internal(err.into()))?,
-            era_history: era_history.clone(),
-        })
-    }
-
-    pub fn unsafe_transaction(&self) -> rocksdb::Transaction<'_, OptimisticTransactionDB> {
-        self.db.transaction()
     }
 
     fn get<T: for<'d> cbor::decode::Decode<'d, ()>>(
@@ -192,75 +168,6 @@
             .map(|bytes| cbor::decode(&bytes))
             .transpose()
             .map_err(StoreError::Undecodable)
-    }
-
-    #[instrument(
-        level = Level::TRACE,
-        target = EVENT_TARGET,
-        name = "snapshot.applying_rewards",
-        skip_all,
-    )]
-    fn apply_rewards(&self, rewards_summary: &mut RewardsSummary) -> Result<(), StoreError> {
-        self.with_accounts(|iterator| {
-            for (account, mut row) in iterator {
-                if let Some(rewards) = rewards_summary.extract_rewards(&account) {
-                    if rewards > 0 {
-                        if let Some(account) = row.borrow_mut() {
-                            account.rewards += rewards;
-                        }
-                    }
-                }
-            }
-        })
-    }
-
-    #[instrument(
-        level = Level::TRACE,
-        target = EVENT_TARGET,
-        name= "snapshot.adjusting_pots",
-        skip_all,
-    )]
-    fn adjust_pots(
-        &self,
-        delta_treasury: u64,
-        delta_reserves: u64,
-        unclaimed_rewards: u64,
-    ) -> Result<(), StoreError> {
-        self.with_pots(|mut row| {
-            let pots = row.borrow_mut();
-            pots.treasury += delta_treasury + unclaimed_rewards;
-            pots.reserves -= delta_reserves;
-        })
-    }
-
-    #[instrument(
-        level = Level::TRACE,
-        target = EVENT_TARGET,
-        name = "reset.fees",
-        skip_all,
-    )]
-    fn reset_fees(&self) -> Result<(), StoreError> {
-        self.with_pots(|mut row| {
-            row.borrow_mut().fees = 0;
-        })
-    }
-
-    #[instrument(
-        level = Level::TRACE,
-        target = EVENT_TARGET,
-        name = "reset.blocks_count",
-        skip_all,
-    )]
-    fn reset_blocks_count(&self) -> Result<(), StoreError> {
-        // TODO: If necessary, come up with a more efficient way of dropping a "table".
-        // RocksDB does support batch-removing of key ranges, but somehow, not in a
-        // transactional way. So it isn't as trivial to implement as it may seem.
-        self.with_block_issuers(|iterator| {
-            for (_, mut row) in iterator {
-                *row.borrow_mut() = None;
-            }
-        })
->>>>>>> 911ecea3
     }
 }
 
@@ -395,7 +302,6 @@
         res
     }
 
-<<<<<<< HEAD
     #[instrument(
         level = Level::TRACE,
         skip_all,
@@ -418,6 +324,7 @@
 
     #[instrument(
         level = Level::TRACE,
+        target = EVENT_TARGET,
         skip_all,
     )]
     fn reset_fees(&self) -> Result<(), StoreError> {
@@ -428,6 +335,7 @@
 
     #[instrument(
         level = Level::TRACE,
+        target = EVENT_TARGET,
         name = "reset.blocks_count",
         skip_all,
     )]
@@ -444,6 +352,7 @@
 
     #[instrument(
         level = Level::TRACE,
+        target = EVENT_TARGET,
         name = "snapshot.applying_rewards",
         skip_all,
     )]
@@ -463,6 +372,7 @@
 
     #[instrument(
         level = Level::TRACE,
+        target = EVENT_TARGET,
         name= "snapshot.adjusting_pots",
         skip_all,
     )]
@@ -477,11 +387,6 @@
             pots.treasury += delta_treasury + unclaimed_rewards;
             pots.reserves -= delta_reserves;
         })
-=======
-    fn tip(&self) -> Result<Point, StoreError> {
-        self.get(KEY_TIP)?
-            .ok_or(StoreError::Tip(TipErrorKind::Missing))
->>>>>>> 911ecea3
     }
 
     fn save(
@@ -526,37 +431,21 @@
                     )?;
                 }
 
-<<<<<<< HEAD
                 utxo::add(&self.transaction, add.utxo)?;
                 pools::add(&self.transaction, add.pools)?;
+                dreps::add(&self.transaction, add.dreps)?;
                 accounts::add(&self.transaction, add.accounts)?;
                 cc_members::add(&self.transaction, add.cc_members)?;
+                proposals::add(&self.transaction, add.proposals)?;
 
                 accounts::reset_many(&self.transaction, withdrawals)?;
-
-                dreps::add(&self.transaction, add.dreps)?;
                 dreps::tick(&self.transaction, voting_dreps, {
-=======
-                utxo::add(&batch, add.utxo)?;
-                pools::add(&batch, add.pools)?;
-                dreps::add(&batch, add.dreps)?;
-                accounts::add(&batch, add.accounts)?;
-                cc_members::add(&batch, add.cc_members)?;
-                proposals::add(&batch, add.proposals)?;
-
-                accounts::reset_many(&batch, withdrawals)?;
-                dreps::tick(&batch, voting_dreps, {
->>>>>>> 911ecea3
                     let slot = point.slot_or_default();
                     self.db
                         .era_history
                         .slot_to_epoch(slot)
                         .map_err(|err| StoreError::Internal(err.into()))?
                 })?;
-<<<<<<< HEAD
-                proposals::add(&self.transaction, add.proposals)?;
-=======
->>>>>>> 911ecea3
 
                 utxo::remove(&self.transaction, remove.utxo)?;
                 pools::remove(&self.transaction, remove.pools)?;
@@ -575,10 +464,6 @@
         let leftovers = refunds.try_fold::<_, _, Result<_, StoreError>>(
             0,
             |leftovers, (account, deposit)| {
-<<<<<<< HEAD
-                Ok(leftovers
-                    + accounts::set(&self.transaction, account, |balance| balance + deposit)?)
-=======
                 info!(
                     target: EVENT_TARGET,
                     type = %stake_credential_type(&account),
@@ -586,18 +471,14 @@
                     %deposit,
                     "refund"
                 );
-                Ok(leftovers + accounts::set(&batch, account, |balance| balance + deposit)?)
->>>>>>> 911ecea3
+                Ok(leftovers
+                    + accounts::set(&self.transaction, account, |balance| balance + deposit)?)
             },
         )?;
 
         if leftovers > 0 {
-<<<<<<< HEAD
+            info!(target: EVENT_TARGET, ?leftovers, "refund");
             let mut pots = pots::get(&self.transaction)?;
-=======
-            info!(target: EVENT_TARGET, ?leftovers, "refund");
-            let mut pots = pots::get(&batch)?;
->>>>>>> 911ecea3
             pots.treasury += leftovers;
             pots::put(&self.transaction, pots)?;
         }
@@ -605,25 +486,11 @@
         Ok(())
     }
 
-<<<<<<< HEAD
     fn set_pots(
         &self,
         treasury: amaru_kernel::Lovelace,
         reserves: amaru_kernel::Lovelace,
         fees: amaru_kernel::Lovelace,
-=======
-    #[instrument(
-        level = Level::INFO,
-        target = EVENT_TARGET,
-        name = "snapshot",
-        skip_all,
-        fields(epoch = epoch)
-    )]
-    fn next_snapshot(
-        &'_ mut self,
-        epoch: Epoch,
-        rewards_summary: Option<RewardsSummary>,
->>>>>>> 911ecea3
     ) -> Result<(), StoreError> {
         pots::put(
             &self.transaction,
@@ -699,7 +566,7 @@
         RocksDB::snapshots(&self.dir)
     }
 
-    #[instrument(level = Level::INFO, name = "snapshot", skip_all, fields(epoch = epoch))]
+    #[instrument(level = Level::INFO, target = EVENT_TARGET, name = "snapshot", skip_all, fields(epoch = epoch))]
     fn next_snapshot(&'_ self, epoch: Epoch) -> Result<(), StoreError> {
         let path = self.dir.join(epoch.to_string());
         if path.exists() {
@@ -732,12 +599,7 @@
     }
 
     fn tip(&self) -> Result<Point, StoreError> {
-        self.db
-            .get(KEY_TIP)
-            .map_err(|err| StoreError::Internal(err.into()))?
-            .map(|bytes| cbor::decode(&bytes))
-            .transpose()
-            .map_err(|err| StoreError::Tip(TipErrorKind::Undecodable(err)))?
+        self.get(KEY_TIP)?
             .ok_or(StoreError::Tip(TipErrorKind::Missing))
     }
 }
